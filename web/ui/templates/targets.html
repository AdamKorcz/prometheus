{{define "head"}}
<link type="text/css" rel="stylesheet" href="{{ pathPrefix }}/static/css/targets.css?v={{ buildVersion }}">
<script src="{{ pathPrefix }}/static/js/targets.js?v={{ buildVersion }}"></script>
{{end}}

{{define "content"}}
  <div class="container-fluid">
    <h2 id="targets">Targets</h2>
      <table class="table table-condensed table-bordered table-hover">
        {{range $job, $pool := .TargetPools }}
          {{$healthy := numHealthy $pool}}
          {{$total := len $pool}}
            <tr class="job_header{{if lt $healthy $total}} danger{{end}}">
              <td colspan="5">
                <i class="icon-chevron-up"></i><a id="job-{{$job}}" href="#job-{{$job}}">{{$job}} ({{$healthy}}/{{$total}} up)</a>
              </td>
            </tr>
            <tr class = "job_details">
              <td>
<<<<<<< HEAD
                <span class="cursor-pointer" data-toggle="tooltip" title="" data-html=true data-original-title="<b>Before relabeling:</b>{{range $k, $v := .DiscoveredLabels.Map}}<br>{{$k | html | html}}=&quot;{{$v | html | html}}&quot;{{end}}">
                  {{$labels := stripLabels .Labels.Map "job"}}
                  {{range $label, $value := $labels}}
                    <span class="label label-primary">{{$label}}="{{$value}}"</span>
                  {{else}}
                    <span class="label label-default">none</span>
=======
                <table class="table table-condensed table-bordered table-striped table-hover">
                  <thead>
                    <tr>
                      <th>Endpoint</th>
                      <th>State</th>
                      <th>Labels</th>
                      <th>Last Scrape</th>
                      <th>Error</th>
                    </tr>
                  </thead>
                  <tbody>
                  {{range $pool}}
                    <tr>
                      <td>
                        <a href="{{.URL | globalURL}}">{{.URL.Scheme}}://{{.URL.Host}}{{.URL.Path}}</a><br>
                        {{range $label, $values := .URL.Query }}
                          {{range $i, $value := $values}}
                            <span class="label label-primary">{{$label}}="{{$value}}"</span>
                          {{end}}
                        {{end}}
                      </td>
                      <td>
                        <span class="alert alert-{{ .Health | healthToClass }} state_indicator text-uppercase">
                          {{.Health}}
                        </span>
                      </td>
                      <td>
                        <span class="cursor-pointer" data-toggle="tooltip" title="" data-html=true data-original-title="<b>Before relabeling:</b>{{range $k, $v := .DiscoveredLabels}}<br>{{$k | html | html}}=&quot;{{$v | html | html}}&quot;{{end}}">
                          {{$labels := stripLabels .Labels "job"}}
                          {{range $label, $value := $labels}}
                            <span class="label label-primary">{{$label}}="{{$value}}"</span>
                          {{else}}
                            <span class="label label-default">none</span>
                          {{end}}
                        </span>
                      </td>
                      <td>
                        {{if .LastScrape.IsZero}}Never{{else}}{{since .LastScrape}} ago{{end}}
                      </td>
                      <td>
                        {{if .LastError}}
                        <span class="alert alert-danger state_indicator">{{.LastError}}</span>
                        {{end}}
                      </td>
                    </tr>
>>>>>>> 245b8a0b
                  {{end}}
                  </tbody>
                </table>
              </td>
            </tr>
        {{end}}
      </table>
  </div>
{{end}}<|MERGE_RESOLUTION|>--- conflicted
+++ resolved
@@ -17,14 +17,6 @@
             </tr>
             <tr class = "job_details">
               <td>
-<<<<<<< HEAD
-                <span class="cursor-pointer" data-toggle="tooltip" title="" data-html=true data-original-title="<b>Before relabeling:</b>{{range $k, $v := .DiscoveredLabels.Map}}<br>{{$k | html | html}}=&quot;{{$v | html | html}}&quot;{{end}}">
-                  {{$labels := stripLabels .Labels.Map "job"}}
-                  {{range $label, $value := $labels}}
-                    <span class="label label-primary">{{$label}}="{{$value}}"</span>
-                  {{else}}
-                    <span class="label label-default">none</span>
-=======
                 <table class="table table-condensed table-bordered table-striped table-hover">
                   <thead>
                     <tr>
@@ -53,7 +45,7 @@
                       </td>
                       <td>
                         <span class="cursor-pointer" data-toggle="tooltip" title="" data-html=true data-original-title="<b>Before relabeling:</b>{{range $k, $v := .DiscoveredLabels}}<br>{{$k | html | html}}=&quot;{{$v | html | html}}&quot;{{end}}">
-                          {{$labels := stripLabels .Labels "job"}}
+                          {{$labels := stripLabels .Labels.Map "job"}}
                           {{range $label, $value := $labels}}
                             <span class="label label-primary">{{$label}}="{{$value}}"</span>
                           {{else}}
@@ -70,7 +62,6 @@
                         {{end}}
                       </td>
                     </tr>
->>>>>>> 245b8a0b
                   {{end}}
                   </tbody>
                 </table>
